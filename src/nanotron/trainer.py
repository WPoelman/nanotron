import datetime
import json
import os
import shutil
import sys
import time
from dataclasses import asdict
from pathlib import Path
from pprint import pformat
from typing import Callable, Dict, Iterable, Iterator, List, Optional, Tuple, Union, Type

import numpy as np
import torch
from nanotron import logging
from nanotron.config import (
    Config,
    ExistingCheckpointInit,
    ParallelismArgs,
    RandomInit,
    get_config_from_file,
)
from nanotron import distributed as dist
from nanotron.optim.clip_grads import clip_grad_norm
from nanotron.parallel.data_parallel.utils import sync_gradients_across_dp
from nanotron.parallel.parameters import NanotronParameter, check_model_has_grad, sanity_check
from nanotron.parallel.pipeline_parallel.block import PipelineBlock
from nanotron.parallel.pipeline_parallel.engine import (
    PipelineEngine,
)
from nanotron.parallel.pipeline_parallel.tensor_pointer import TensorPointer
from nanotron.parallel.pipeline_parallel.utils import get_pp_rank_of
from nanotron.parallel.tensor_parallel.nn import (
    TensorParallelLinearMode,
    TensorParallelRowLinear,
)
from nanotron.parallel.tied_parameters import (
    create_pg_for_tied_weights,
    get_tied_id_to_param,
    sync_tied_weights_gradients,
    tie_parameters,
)
from nanotron.random import (
    set_random_seed,
)
from nanotron.utils import init_method_normal, scaled_init_method_normal, init_on_device_and_dtype
from nanotron.sanity_checks import assert_tensor_synced_across_pg
from nanotron.dataloader import sanity_check_dataloader
from nanotron.parallel import ParallelContext
from nanotron.helpers import (
    _vocab_size_with_padding,
    get_profiler,
    init_optimizer_and_grad_accumulator,
    init_random_states,
    log_throughput,
    lr_scheduler_builder,
)
from nanotron.sanity_checks import (
    after_tbi_sanity_checks,
    before_tbi_sanity_checks,
    before_optim_step_sanity_checks,
    after_optim_step_sanity_checks
)
from nanotron.logging import LoggerWriter, LogItem, human_format, log_rank, set_logger_verbosity_format
from nanotron.models import NanotronModel
from nanotron.serialize import (
    load_lr_scheduler,
    load_meta,
    load_optimizer,
    load_weights,
    parse_ckpt_path,
    save,
    save_random_states,
)
from torch.nn.parallel import DistributedDataParallel

if int(os.environ.get("USE_FAST", 0)) == 1:
    # We import the fast versions
    from nanotron.models.fast.falcon import FalconForTraining
    from nanotron.models.fast.gpt2 import GPTForTraining
    from nanotron.models.fast.llama import LlamaForTraining, RotaryEmbedding
    from nanotron.models.fast.starcoder2 import Starcoder2ForTraining
else:
    from nanotron.models.falcon import FalconForTraining
    from nanotron.models.gpt2 import GPTForTraining
    from nanotron.models.llama import LlamaForTraining, RotaryEmbedding
    from nanotron.models.fast.starcoder2 import Starcoder2ForTraining

logger = logging.get_logger(__name__)

# Reduce the logging noise from torch.distributed when creating new process groups
dist_logger = logging.get_logger(dist.dist.__name__)
dist_logger.setLevel(logging.WARNING)

CONFIG_TO_MODEL_CLASS = {
    "LlamaConfig": LlamaForTraining,
    "GPTBigCodeConfig": GPTForTraining,
    "FalconConfig": FalconForTraining,
    "RWConfig": FalconForTraining,
    "Starcoder2Config": Starcoder2ForTraining,
}


class DistributedTrainer:
    def __init__(self, config_or_config_file: Union[Config, str], config_class: Type[Config] = Config):
        super().__init__()
        self.config = get_config_from_file(config_or_config_file, config_class=config_class)
        self.model_config = self.config.model.model_config

        ########################################
        ## We start with setting up loggers and process groups
        ########################################

        # Initialise all process groups
        self.parallel_context = ParallelContext(
            tensor_parallel_size=self.config.parallelism.tp,
            pipeline_parallel_size=self.config.parallelism.pp,
            data_parallel_size=self.config.parallelism.dp,
        )

        self.pre_init()

        # Set log levels
        if dist.get_rank(self.parallel_context.world_pg) == 0:
            if self.config.logging.log_level is not None:
                set_logger_verbosity_format(self.config.logging.log_level, parallel_context=self.parallel_context)
        else:
            if self.config.logging.log_level_replica is not None:
                set_logger_verbosity_format(
                    self.config.logging.log_level_replica, parallel_context=self.parallel_context
                )

<<<<<<< HEAD
=======
        ########################################
        ## Do a couple of NCCL and CUDA tests to catch faulty nodes
        ########################################

        # Do a first NCCL sync to warmup and try to avoid Timeout after model/data loading
        log_rank(
            f"[TEST] Running NCCL sync for ranks {list(range(self.parallel_context.world_pg.size()))}",
            logger=logger,
            level=logging.WARNING,
            group=self.parallel_context.dp_pg,
            rank=0,
        )
        test_tensor = torch.tensor([dist.get_rank(self.parallel_context.world_pg)], device=torch.device("cuda"))
        test_tensor_list = [torch.zeros_like(test_tensor) for _ in range(self.parallel_context.world_pg.size())]
        dist.all_gather(test_tensor_list, test_tensor, group=self.parallel_context.world_pg, async_op=False)
        dist.barrier()
        log_rank(
            f"[TEST] NCCL sync for ranks {[t.item() for t in test_tensor_list]}",
            logger=logger,
            level=logging.WARNING,
            group=self.parallel_context.dp_pg,
            rank=0,
        )

        # Test to allocate a large tensor to test memory
        gc.collect()
        torch.cuda.empty_cache()
        free_mem, total_mem = torch.cuda.mem_get_info()
        log_rank(
            f"[TEST] free memory free_mem: {human_format(free_mem)}, total_mem: {human_format(total_mem)}",
            logger=logger,
            level=logging.WARNING,
            group=self.parallel_context.world_pg,
            rank=None,
        )
        if free_mem < MIN_GPU_MEM_THRESHOLD:
            raise RuntimeError(
                f"Not enough memory to train the model on node {os.environ.get('SLURMD_NODENAME')}. Got {human_format(free_mem)} but need at least {human_format(MIN_GPU_MEM_THRESHOLD)}"
            )  # noqa
        # Try to allocate all the memory
        test_tensor_size = int(free_mem * 0.9)
        test_tensor = torch.zeros((test_tensor_size,), dtype=torch.uint8, device=torch.device("cuda"))
        log_rank(
            f"[TEST] Allocated a tensor of size {human_format(test_tensor_size)} (90% of free memory)",
            logger=logger,
            level=logging.WARNING,
            group=self.parallel_context.world_pg,
            rank=None,
        )
        del test_tensor
        gc.collect()
        torch.cuda.empty_cache()
        torch.cuda.reset_peak_memory_stats()

>>>>>>> 7f2fd885
        # Log benchmark info
        if os.environ.get("NANOTRON_BENCHMARK", "0") == "1":
            log_throughput(self.config, self.parallel_context)

        ########################################
        ## Setting up our model, optimizers, schedulers, etc.
        ########################################

        # Set random states
        set_random_seed(self.config.general.seed)

        # Init model and build on pp ranks
        self.random_states = init_random_states(
            parallel_config=self.config.parallelism, tp_pg=self.parallel_context.tp_pg
        )
        self.model = self.init_model()  # Defines self.model
        self.normalized_model: NanotronModel = self.model.module if isinstance(self.model, DistributedDataParallel) else self.model

        # Init optimizer
        self.optimizer, self.grad_accumulator = init_optimizer_and_grad_accumulator(
            model=self.model, optimizer_args=self.config.optimizer, parallel_context=self.parallel_context
        )
        if self.init_checkpoint_path is not None:
            load_optimizer(
                optimizer=self.optimizer, parallel_context=self.parallel_context, root_folder=self.init_checkpoint_path
            )

        # Init learning rate scheduler
        self.lr_scheduler = lr_scheduler_builder(
            optimizer=self.optimizer,
            lr_scheduler_args=self.config.optimizer.learning_rate_scheduler,
            total_training_steps=self.config.tokens.train_steps,
        )
        if self.init_checkpoint_path is not None:
            load_lr_scheduler(
                lr_scheduler=self.lr_scheduler,
                root_folder=self.init_checkpoint_path,
            )

        # Define iteration start state
        self.start_iteration_step: int
        self.consumed_train_samples: int
        if self.init_checkpoint_path is not None:
            checkpoint_metadata = load_meta(parallel_context=self.parallel_context, root_folder=self.init_checkpoint_path)
            log_rank(str(checkpoint_metadata), logger=logger, level=logging.INFO, rank=0)
            self.start_iteration_step = checkpoint_metadata.metas["last_train_step"]
            self.consumed_train_samples = checkpoint_metadata.metas["consumed_train_samples"]
            assert (
                self.config.tokens.train_steps > self.start_iteration_step
            ), f"Loaded checkpoint has already trained {self.start_iteration_step} batches, you need to specify a higher `config.tokens.train_steps`"
        else:
            self.start_iteration_step = 0
            self.consumed_train_samples = 0

        # Setup tensorboard write and log writers on output rank
        self.logger_ranks = self.parallel_context.world_rank_matrix[
            self.normalized_model.output_pp_rank, 0, 0
        ].flatten()
        self.loggerwriter = self.setup_log_writers()

        # Log where each module is instantiated
        self.normalized_model.log_modules(level=logging.DEBUG, group=self.parallel_context.world_pg, rank=0)

        self.micro_batch_size = self.config.tokens.micro_batch_size
        self.n_micro_batches_per_batch = self.config.tokens.batch_accumulation_per_replica
        self.global_batch_size = (
            self.micro_batch_size * self.n_micro_batches_per_batch * self.parallel_context.dp_pg.size()
        )
        self.sequence_length = self.config.tokens.sequence_length
        self.iteration_step = self.start_iteration_step
        self.limit_val_batches = self.config.tokens.limit_val_batches

        self.post_init()

    def pre_init(self):
        pass

    def post_init(self):
        pass

    def pre_training(self, *args, **kwargs):
        pass

    def post_train_step(self):
        pass

    def post_training(self):
        pass

    def train(
        self,
        dataloader_or_dls: Union[Iterator[Dict[str, Union[torch.Tensor, TensorPointer]]], Tuple[Iterator, ...]],
        **kwargs,
    ) -> None:
        self.pre_training(**kwargs)

        if self.config.checkpoints.save_initial_state and self.init_checkpoint_path is None:
            self.save_checkpoint()

        if isinstance(dataloader_or_dls, tuple):
            dataloader_or_dls[1] if len(dataloader_or_dls) > 1 else None
            dataloader_or_dls[2] if len(dataloader_or_dls) > 2 else None
            dataloader = dataloader_or_dls[0]
        else:
            dataloader = dataloader_or_dls
        dataloader = sanity_check_dataloader(
            dataloader=dataloader, parallel_context=self.parallel_context, config=self.config
        )

        self.pipeline_engine: PipelineEngine = self.config.parallelism.pp_engine

        self.pipeline_engine.nb_microbatches = self.n_micro_batches_per_batch

        log_rank(
            f"[Start training] datetime: {datetime.datetime.now()} | mbs: {self.micro_batch_size} | grad_accum: {self.n_micro_batches_per_batch} | global_batch_size: {self.global_batch_size} | sequence_length: {self.sequence_length} | train_steps: {self.config.tokens.train_steps} | start_iteration_step: {self.start_iteration_step} | consumed_train_samples: {self.consumed_train_samples}",  # noqa
            logger=logger,
            level=logging.INFO,
            rank=0,
        )
        # TODO @nouamanetazi: refactor this
        # Useful mapping
        self.normalized_model = self.model.module if isinstance(self.model, DistributedDataParallel) else self.model
        self.normalized_model.module_id_to_prefix = {
            id(module): f"{module_name}." for module_name, module in self.normalized_model.named_modules()
        }
        # Fix the root_model
        self.normalized_model.module_id_to_prefix[id(self.normalized_model)] = ""

        prof = get_profiler(config=self.config)
        torch.cuda.empty_cache()
        with prof:
            for self.iteration_step in range(self.start_iteration_step + 1, self.config.tokens.train_steps + 1):
                if isinstance(prof, torch.profiler.profile):
                    prof.step()
                self.iteration_start_time = time.time()

                # Training step
                outputs, loss_avg = self.training_step(dataloader=dataloader)

                # Training Logs
                self.consumed_train_samples += self.global_batch_size

                if (self.iteration_step - 1) % self.config.logging.iteration_step_info_interval == 0:
                    self.train_step_logs(outputs=outputs, loss_avg=loss_avg)

                # Checkpoint
                if self.iteration_step % self.config.checkpoints.checkpoint_interval == 0:
                    self.save_checkpoint()

        self.post_training()

    def training_step(
        self, dataloader: Iterator[Dict[str, Union[torch.Tensor, TensorPointer]]]
    ) -> Tuple[Iterable[Dict], Optional[torch.Tensor]]:
        before_tbi_sanity_checks(self.config, self.parallel_context, self.normalized_model, self.grad_accumulator)

        if self.iteration_step < 5:
            log_rank(
                f"[Before train batch iter] Memory usage: {torch.cuda.memory_allocated() / 1024**2:.2f}MiB."
                f" Peak allocated {torch.cuda.max_memory_allocated() / 1024**2:.2f}MiB."
                f" Peak reserved: {torch.cuda.max_memory_reserved() / 1024**2:.2f}MiB",
                logger=logger,
                level=logging.INFO,
                group=self.parallel_context.world_pg,
                rank=0,
            )
            torch.cuda.reset_peak_memory_stats()

        outputs = self.pipeline_engine.train_batch_iter(
            model=self.model,
            pg=self.parallel_context.pp_pg,
            batch=(next(dataloader) for _ in range(self.n_micro_batches_per_batch)),
            nb_microbatches=self.n_micro_batches_per_batch,
            grad_accumulator=self.grad_accumulator,
        )

        if self.iteration_step < 5:
            log_rank(
                f"[After train batch iter] Memory usage: {torch.cuda.memory_allocated() / 1024**2:.2f}MiB."
                f" Peak allocated {torch.cuda.max_memory_allocated() / 1024**2:.2f}MiB."
                f" Peak reserved: {torch.cuda.max_memory_reserved() / 1024**2:.2f}MiB",
                logger=logger,
                level=logging.INFO,
                group=self.parallel_context.world_pg,
                rank=0,
            )
            torch.cuda.reset_peak_memory_stats()

        after_tbi_sanity_checks(self.config, self.parallel_context, self.normalized_model, self.grad_accumulator)

        if isinstance(self.model, DistributedDataParallel) and self.grad_accumulator is not None:
            # Wait for fp32 grads allreduce to finish to make sure grads are synced across DP
            assert (
                self.grad_accumulator.fp32_grads_allreduce_handle is not None
            ), "No fp32_grads_allreduce_handle maybe you're using only a single training process"
            self.grad_accumulator.fp32_grads_allreduce_handle.wait()

        # Sync tied weights
        if not isinstance(self.model, DistributedDataParallel):
            # Manually sync across DP if it's not handled by DDP
            sync_gradients_across_dp(
                module=self.model,
                dp_pg=self.parallel_context.dp_pg,
                reduce_op=dist.ReduceOp.AVG,
                # TODO @thomasw21: This is too memory hungry, instead we run all_reduce
                reduce_scatter=False,  # optimizer.inherit_from(ZeroDistributedOptimizer),
                grad_accumulator=self.grad_accumulator,
            )

        # TODO @nouamane: Put this in hooks so we can overlap communication with gradient computation on the last backward pass.
        sync_tied_weights_gradients(
            module=self.normalized_model,
            parallel_context=self.parallel_context,
            grad_accumulator=self.grad_accumulator,
        )

        # Clip gradients
        if self.config.optimizer.clip_grad is not None:
            # Normalize DDP
            named_parameters = [
                (
                    param.get_tied_info().get_full_name_from_module_id_to_prefix(
                        module_id_to_prefix=self.module_id_to_prefix
                    )
                    if param.is_tied
                    else name,
                    param,
                )
                for name, param in self.normalized_model.named_parameters()
                if param.requires_grad
            ]
            # TODO @nouamane: we need to split `world_rank_matrix` along PP axis, to separate ref from active model
            self.grad_norm_unclipped = clip_grad_norm(
                mp_pg=self.parallel_context.world_ranks_to_pg[
                    tuple(
                        sorted(
                            self.parallel_context.world_rank_matrix[
                                :, dist.get_rank(self.parallel_context.dp_pg), :
                            ].reshape(-1)
                        )
                    )
                ],
                named_parameters=named_parameters,
                grad_accumulator=self.grad_accumulator,
                max_norm=self.config.optimizer.clip_grad,
            )

        before_optim_step_sanity_checks(self.config, self.parallel_context, self.normalized_model, self.grad_accumulator)

        # Compute DP average loss and overlap with optimizer step
        if isinstance(outputs[0]["loss"], torch.Tensor):
            # This is an average on only one data rank.
            loss_avg = torch.stack(
                [output["loss"] for output in outputs]
            ).sum()  # already divided by n_micro_batches_per_batch
            # sync loss across DP
            handle = dist.all_reduce(loss_avg, group=self.parallel_context.dp_pg, async_op=True, op=dist.ReduceOp.AVG)
        else:
            loss_avg = None
            handle = None

        # Apply gradient
        self.optimizer.step()
        self.optimizer.zero_grad()

        # Update the learning rate
        self.lr_scheduler.step()

        after_optim_step_sanity_checks(self.config, self.parallel_context, self.normalized_model, self.grad_accumulator)

        if handle is not None:
            handle.wait()

        self.post_train_step()

        return outputs, loss_avg

    def validation_step(self, dataloader: Iterator[Dict[str, Union[torch.Tensor, TensorPointer]]]) -> Iterable[Dict]:
        outputs = self.pipeline_engine.validate_batch_iter(
            model=self.model,
            batch=(next(dataloader) for _ in range(self.limit_val_batches)),
            nb_microbatches=self.limit_val_batches,
        )
        return outputs

    def train_step_logs(
        self,
        outputs: Iterable[Dict[str, Union[torch.Tensor, TensorPointer]]],
        loss_avg: Optional[torch.Tensor],
    ) -> None:
        # TODO @nouamanetazi: Megatron-LM seems to be using a barrier to report their interval time. Check if this is necessary. https://github.com/NouamaneTazi/Megatron-LM/blob/e241a96c3085b18e36c6cee1d68a8155de77b5a6/megatron/training.py#L607
        dist.barrier()
        torch.cuda.synchronize()
        elapsed_time_per_iteration_ms = (time.time() - self.iteration_start_time) * 1000
        tokens_per_sec = (
            self.global_batch_size * self.sequence_length / (elapsed_time_per_iteration_ms / 1000)
        )  # tokens_per_sec is calculated using sequence_length
        model_tflops, hardware_tflops = self.normalized_model.get_flops_per_sec(
            iteration_time_in_sec=elapsed_time_per_iteration_ms / 1000,
            sequence_length=self.sequence_length,
            global_batch_size=self.global_batch_size,
        )

        if dist.get_rank(self.parallel_context.world_pg) in self.logger_ranks:
            assert self.loggerwriter is not None, "loggerwriter should be defined on logger ranks"

            lr = self.lr_scheduler.get_last_lr()[0]

            log_entries = [
                # LogItem("consumed_samples", self.consumed_train_samples, "human_format"),  # , "12d"),
                LogItem(
                    "consumed_tokens", self.consumed_train_samples * self.config.tokens.sequence_length, "human_format"
                ),  # , "12d"),
                LogItem("elapsed_time_per_iteration_ms", elapsed_time_per_iteration_ms, "human_format"),  # , ".1f"),
                LogItem("tokens_per_sec", tokens_per_sec, "human_format"),  # , "1.6E"),
                LogItem(
                    "tokens_per_sec_per_gpu", tokens_per_sec / self.parallel_context.world_pg.size(), "human_format"
                ),  # , "1.6E"),
                LogItem("global_batch_size", self.global_batch_size, "human_format"),  # , "5d"),
                LogItem("lm_loss", loss_avg.item(), "human_format"),  # , "1.6E"),
                LogItem("lr", lr, "human_format"),  # , ".3E"),
                LogItem("model_tflops_per_gpu", model_tflops, "human_format"),  # , ".2f"),
                LogItem("hardware_tflops_per_gpu", hardware_tflops, "human_format"),  # , ".2f"),
            ]

            if self.config.optimizer.clip_grad is not None:
                log_entries.append(LogItem("grad_norm", self.grad_norm_unclipped.item(), "human_format"))  # , ".3f"))

            # Log not too often the memory
            if self.iteration_step < 5 or (self.iteration_step - 1) % self.config.checkpoints.checkpoint_interval == 0:
                total, used, free = shutil.disk_usage("/")
                log_entries.extend(
                    [
                        LogItem(
                            "cuda_memory_allocated", torch.cuda.memory_allocated(), "human_format"
                        ),  #  / 1024**2, ".2f"),
                        LogItem(
                            "cuda_max_memory_reserved", torch.cuda.max_memory_reserved(), "human_format"
                        ),  #  / 1024**2, ".2f"),
                        LogItem("hd_total_memory_tb", total, "human_format"),  #  / (2**40), ".2f"),
                        LogItem("hd_used_memory_tb", used, "human_format"),  #  / (2**40), ".2f"),
                        LogItem("hd_free_memory_tb", free, "human_format"),  #  / (2**40), ".2f"),
                    ]
                )

            self.loggerwriter.add_scalars_from_list(log_entries, self.iteration_step)

        # Nanotron Benchmark mode: we log the throughput and exit
        if os.environ.get("NANOTRON_BENCHMARK", "0") == "1" and self.iteration_step == 3:
            log_throughput(
                self.config,
                self.parallel_context,
                model_tflops,
                hardware_tflops,
                tokens_per_sec,
            )
            log_rank("Throughput logging complete", logger=logger, level=logging.INFO)
            if "SLURM_JOB_ID" in os.environ:
                os.system("scancel " + os.environ["SLURM_JOB_ID"])
            else:
                exit(0)

    @staticmethod
    def build_model(
        model_builder: Callable[[], NanotronModel],
        parallel_context: ParallelContext,
        dtype: torch.dtype,
        target_pp_ranks: Optional[List[int]] = None,
        device: Optional[torch.device] = torch.device("cuda"),
    ) -> NanotronModel:
        """Build the model and set the pp ranks for each pipeline block."""
        # TODO: classes dont take same args
        log_rank("Building model..", logger=logger, level=logging.INFO, rank=0, group=parallel_context.world_pg)
        model: NanotronModel = model_builder()

        # If no target pp ranks are specified, we assume that we want to use all pp ranks
        if target_pp_ranks is None:
            pp_size = parallel_context.pp_pg.size()
            target_pp_ranks = list(range(pp_size))
        else:
            pp_size = len(target_pp_ranks)

        # Set rank for each pipeline block
        log_rank(
            "Setting PP block ranks..", logger=logger, level=logging.INFO, rank=0, group=parallel_context.world_pg
        )
        pipeline_blocks = [module for name, module in model.named_modules() if isinstance(module, PipelineBlock)]
        # "cuda" is already defaulted for each process to it's own cuda device
        with init_on_device_and_dtype(device=device, dtype=dtype):
            # TODO: https://github.com/huggingface/nanotron/issues/65

            # Balance compute across PP blocks
            block_compute_costs = model.get_block_compute_costs()
            block_cumulative_costs = np.cumsum(
                [
                    block_compute_costs[module.module_builder] if module.module_builder in block_compute_costs else 0
                    for module in pipeline_blocks
                ]
            )

            thresholds = [block_cumulative_costs[-1] * ((rank + 1) / pp_size) for rank in range(pp_size)]
            assert thresholds[-1] >= block_cumulative_costs[-1]
            target_pp_rank_idx = 0
            for block, cumulative_cost in zip(pipeline_blocks, block_cumulative_costs):
                assert target_pp_rank_idx < pp_size
                block.build_and_set_rank(target_pp_ranks[target_pp_rank_idx])

                if cumulative_cost > thresholds[target_pp_rank_idx]:
                    target_pp_rank_idx += 1

            model.input_pp_rank = target_pp_ranks[0]
            model.output_pp_rank = target_pp_ranks[target_pp_rank_idx]
        return model

    def init_model(self) -> Union[NanotronModel, DistributedDataParallel]:
        """Initialize the model and load weights from checkpoint if needed."""
        # TODO: add max_position_embeddings
        self.model_config.vocab_size = _vocab_size_with_padding(
            self.model_config.vocab_size,
            pg_size=self.parallel_context.tp_pg.size(),
            make_vocab_size_divisible_by=self.config.model.make_vocab_size_divisible_by,
        )

        if (
            getattr(self.model_config, "max_position_embeddings", None) is not None
            and self.model_config.max_position_embeddings != self.config.tokens.sequence_length
        ):
            if isinstance(self.config.model.init_method, ExistingCheckpointInit):
                log_rank(
                    f"Finetuning a model with a sequence length {self.config.tokens.sequence_length} that is different from the checkpoint's max_position_embeddings {self.model_config.max_position_embeddings}.",  # noqa
                    logger=logger,
                    level=logging.WARNING,
                    rank=0,
                )
            else:
                log_rank(
                    f"Setting max_position_embeddings to {self.config.tokens.sequence_length}. Previous value was {self.model_config.max_position_embeddings}.",
                    logger=logger,
                    level=logging.INFO,
                    rank=0,
                )
                self.model_config.max_position_embeddings = self.config.tokens.sequence_length

        # log_rank(pformat(self.config), logger=logger, level=logging.INFO, rank=0)
        log_rank(pformat(self.config), logger=logger, level=logging.INFO, rank=0)
        log_rank(pformat(self.model_config), logger=logger, level=logging.INFO, rank=0)

        model_config_cls = self.model_config.__class__.__name__
        assert (
            model_config_cls in CONFIG_TO_MODEL_CLASS
        ), f"Unsupported model config {model_config_cls}. Only {CONFIG_TO_MODEL_CLASS.keys()} are supported"

        model = self._init_model(
            model_builder=lambda: CONFIG_TO_MODEL_CLASS[model_config_cls](
                config=self.model_config,
                parallel_context=self.parallel_context,
                parallel_config=self.config.parallelism,
                random_states=self.random_states,
            ),
        )
        normalized_model = model.module if isinstance(model, DistributedDataParallel) else model

        # Load or initialize model weights
        self.init_checkpoint_path = parse_ckpt_path(config=self.config)
        reloaded_from_checkpoint = False
        if self.init_checkpoint_path is not None:
            # Reload from a training checkpoint
            log_rank(f"Loading weights from {self.init_checkpoint_path}", logger=logger, level=logging.INFO, rank=0)
            load_weights(model=normalized_model, parallel_context=self.parallel_context, root_folder=self.init_checkpoint_path)
            reloaded_from_checkpoint = True
        if not reloaded_from_checkpoint:
            log_rank("No checkpoint path provided.", logger=logger, level=logging.INFO)
            if isinstance(self.config.model.init_method, ExistingCheckpointInit):
                # Initialize model from an pretrained model checkpoint
                load_weights(
                    model=normalized_model,
                    parallel_context=self.parallel_context,
                    root_folder=self.config.model.init_method.path,
                )
            elif isinstance(self.config.model.init_method, RandomInit):
                # Initialize model randomly
                normalized_model.init_model_randomly(
                    init_method=init_method_normal(self.config.model.init_method.std),
                    scaled_init_method=scaled_init_method_normal(
                        self.config.model.init_method.std, self.model_config.num_hidden_layers
                    ),
                )
                # Synchronize parameters so that the model is consistent
                # sync all params across dp
                for name, param in sorted(model.named_parameters(), key=lambda x: x[0]):
                    dist.all_reduce(param, op=dist.ReduceOp.AVG, group=self.parallel_context.dp_pg)

                # sync tied params across tied groups
                for (_, group_ranks), param in sorted(
                    get_tied_id_to_param(
                        parameters=model.parameters(),
                        root_module=normalized_model,
                    ).items(),
                    key=lambda x: x[0],
                ):
                    group = self.parallel_context.world_ranks_to_pg[group_ranks]
                    dist.all_reduce(param, op=dist.ReduceOp.AVG, group=group)
            else:
                raise ValueError(f"Unsupported {self.config.model.init_method}")

        return model

    def _init_model(
        self,
        model_builder: Callable[[], NanotronModel],
        target_pp_ranks: Optional[List[int]] = None,
    ) -> NanotronModel:
        config = self.config
        parallel_context = self.parallel_context

        parallel_config = config.parallelism
        make_ddp = not (config.optimizer.accumulate_grad_in_fp32 and config.optimizer.zero_stage > 0)

        # Build model and set pp ranks
        model = self.build_model(
            parallel_context=parallel_context,
            dtype=config.model.dtype,
            target_pp_ranks=target_pp_ranks,
            model_builder=model_builder,
        )

        # Initialize rotary embeddings
        for module in model.modules():
            if not isinstance(module, RotaryEmbedding):
                continue
            module.init_rotary_embeddings()

        # Mark some parameters as tied
        mark_tied_parameters(model=model, parallel_context=parallel_context, parallel_config=parallel_config)

        # count number of parameters
        num_params = sum(p.numel() for p in model.parameters())
        size_params = sum(p.numel() * p.element_size() for p in model.parameters())
        total_params = torch.tensor(num_params, device="cuda")
        total_size = torch.tensor(size_params, device="cuda")
        dist.all_reduce(total_params, group=parallel_context.tp_pg, async_op=False, op=dist.ReduceOp.SUM)  # TP
        dist.all_reduce(total_params, group=parallel_context.pp_pg, async_op=False, op=dist.ReduceOp.SUM)  # PP
        dist.all_reduce(total_size, group=parallel_context.tp_pg, async_op=False, op=dist.ReduceOp.SUM)
        dist.all_reduce(total_size, group=parallel_context.pp_pg, async_op=False, op=dist.ReduceOp.SUM)

        # TODO @nouamanetazi: better memory logs
        log_rank(
            f"Total number of parameters: {human_format(total_params.item())} ({total_size.item() / 1024**2:.2f}MiB)",
            logger=logger,
            level=logging.INFO,
            group=parallel_context.world_pg,
            rank=0,
        )
        log_rank(
            f"Local number of parameters: {human_format(num_params)} ({size_params / 1024**2:.2f}MiB)",
            logger=logger,
            level=logging.INFO,
            group=parallel_context.dp_pg,
            rank=0,
        )
        log_rank(
            f"[After model building] Memory usage: {torch.cuda.memory_allocated() / 1024**2:.2f}MiB."
            f" Peak allocated: {torch.cuda.max_memory_allocated() / 1024**2:.2f}MiB"
            f" Peak reserved: {torch.cuda.max_memory_reserved() / 1024**2:.2f}MiB",
            logger=logger,
            level=logging.INFO,
            group=parallel_context.dp_pg,
            rank=0,
        )

        # Model make it DDP
        if make_ddp is True:
            # Check that the model has at least one grad. Necessary for DDP
            check_model_has_grad(model=model, parallel_context=parallel_context)
            # TODO @thomasw21: DDP doesn't support broadcasting complex buffers (and we don't really need that broadcasting anyway)
            model = DistributedDataParallel(
                model,
                process_group=parallel_context.dp_pg,
                broadcast_buffers=False,
                bucket_cap_mb=config.model.ddp_bucket_cap_mb,
            )

        # Sanity check the model, all parameters must be NanotronParameter (either tied or sharded)
        sanity_check(root_module=model)

        return model

    def setup_log_writers(
        self,
    ) -> Optional[LoggerWriter]:
        """Setup all log writers on the appropriate ranks

        Args:
            config (Config): The config object
            logger_ranks (Iterable[int]): The ranks that should log
            parallel_context (DistributedProcessGroups): The distributed process groups
        """
        if dist.get_rank(self.parallel_context.world_pg) in self.logger_ranks:
            loggerwriter = LoggerWriter(global_step=self.config.tokens.train_steps)
        else:
            loggerwriter = None

        return loggerwriter

    def pre_save_checkpoint(self):
        pass

    def post_save_checkpoint(self):
        pass

    def save_checkpoint(self) -> Path:
        self.pre_save_checkpoint()

        checkpoints_path = self.config.checkpoints.checkpoints_path
        checkpoint_path = checkpoints_path / f"{self.iteration_step}"
        if self.config.checkpoints.checkpoints_path_is_shared_file_system:
            should_mkdir = dist.get_rank(self.parallel_context.world_pg) == 0
        else:
            should_mkdir = bool(int(os.environ.get("LOCAL_RANK", None)) == 0)
        if should_mkdir:
            checkpoint_path.mkdir(parents=True, exist_ok=True)
        dist.barrier(self.parallel_context.world_pg)

        log_rank(f"Saving checkpoint at {checkpoint_path}", logger=logger, level=logging.WARNING, rank=0)
        checkpoint_metadata = {
            "last_train_step": self.iteration_step,
            # TODO: @nouamanetazi: Add more metadata to the checkpoint to be able to resume dataloader states properly
            "consumed_train_samples": self.consumed_train_samples,
        }

        # Update step/samples numbers before we save the config
        self.config.general.step = self.iteration_step
        self.config.general.consumed_train_samples = self.consumed_train_samples

        save(
            model=self.normalized_model,
            optimizer=self.optimizer,
            lr_scheduler=self.lr_scheduler,
            should_save_model=bool(
                dist.get_rank(self.parallel_context.dp_pg) == 0
            ),  # We only save the weights on DP==0
            should_save_optimizer=True,
            should_save_lr_scheduler=bool(
                dist.get_rank(self.parallel_context.world_pg) == 0
            ),  # We only save the lr_scheduler on world_rank==0
            should_save_config=bool(
                dist.get_rank(self.parallel_context.world_pg) == 0
            ),  # We only save the config on world_rank==0
            parallel_context=self.parallel_context,
            root_folder=checkpoint_path,
            checkpoint_metadata=checkpoint_metadata,
            config=self.config,
        )
        save_random_states(
            random_states=self.random_states, parallel_context=self.parallel_context, root_folder=checkpoint_path
        )
        with open(checkpoints_path / "latest.txt", mode="w") as fo:
            fo.write(f"{self.iteration_step}")

        if hasattr(self.model_config, "to_json_file"):
            self.model_config.to_json_file(checkpoint_path / "model_config.json")
        else:
            with open(checkpoint_path / "model_config.json", mode="w") as fo:
                fo.write(json.dumps(asdict(self.model_config)))

        self.post_save_checkpoint()

        return checkpoint_path

def mark_tied_parameters(
    model: NanotronModel, parallel_context: ParallelContext, parallel_config: Optional[ParallelismArgs] = None
):
    # Tie embeddings
    embeddings_lm_head_tied_names = model.get_embeddings_lm_head_tied_names()
    if len(embeddings_lm_head_tied_names) > 0:
        shared_embeddings = [
            (
                target,
                (
                    parallel_context.world_rank_matrix[
                        get_pp_rank_of(target, module=model),
                        dist.get_rank(parallel_context.dp_pg),
                        dist.get_rank(parallel_context.tp_pg),
                    ],
                ),
            )
            for target in embeddings_lm_head_tied_names
        ]
        tie_parameters(
            root_module=model, ties=shared_embeddings, parallel_context=parallel_context, reduce_op=dist.ReduceOp.SUM
        )

    # Sync all parameters that have the same name and that are not sharded
    assert not isinstance(model, DistributedDataParallel), "model shouldn't be DDP at this point"
    for module_name, module in model.named_modules():
        for param_name, param in module.named_parameters(recurse=False):
            name = f"{module_name}.{param_name}"

            if isinstance(model, GPTForTraining) and ".qkv.kv." in name:
                assert param.is_tied, f"Expected {name} to already be synced"
                # kv is deliberately skipped as it's tied in model init (_mark_kv_parameters_in_module_as_tied)
                continue

            # if isinstance(model, Starcoder2ForTraining) and ".qkv.kv." in name
            #     assert param.is_tied, f"Expected {name} to already be synced"
            #     # kv is deliberately skipped as it's tied in model init (_mark_kv_parameters_in_module_as_tied)
            #     continue

            if isinstance(param, NanotronParameter) and param.is_sharded:
                continue

            if isinstance(module, TensorParallelRowLinear) and "bias" == param_name:
                # bias for TensorParallelRowLinear only exists on TP=0 so we don't need to tie it
                continue

            shared_weights = [
                (
                    name,
                    # This adds all the tp_ranks in one go
                    tuple(
                        sorted(
                            parallel_context.world_rank_matrix[
                                dist.get_rank(parallel_context.pp_pg), dist.get_rank(parallel_context.dp_pg), :
                            ]
                        )
                    ),
                )
            ]

            if parallel_config is None or parallel_config.tp_mode is TensorParallelLinearMode.ALL_REDUCE:
                # We add `reduce_op=None` in order to signal that the weight are synced by design without needing to reduce
                # when TP=2 we have LN that is duplicated across TP, so by design it's tied
                reduce_op = None
            else:
                reduce_op = dist.ReduceOp.SUM

            tie_parameters(
                root_module=model, ties=shared_weights, parallel_context=parallel_context, reduce_op=reduce_op
            )

    create_pg_for_tied_weights(root_module=model, parallel_context=parallel_context)<|MERGE_RESOLUTION|>--- conflicted
+++ resolved
@@ -129,63 +129,6 @@
                     self.config.logging.log_level_replica, parallel_context=self.parallel_context
                 )
 
-<<<<<<< HEAD
-=======
-        ########################################
-        ## Do a couple of NCCL and CUDA tests to catch faulty nodes
-        ########################################
-
-        # Do a first NCCL sync to warmup and try to avoid Timeout after model/data loading
-        log_rank(
-            f"[TEST] Running NCCL sync for ranks {list(range(self.parallel_context.world_pg.size()))}",
-            logger=logger,
-            level=logging.WARNING,
-            group=self.parallel_context.dp_pg,
-            rank=0,
-        )
-        test_tensor = torch.tensor([dist.get_rank(self.parallel_context.world_pg)], device=torch.device("cuda"))
-        test_tensor_list = [torch.zeros_like(test_tensor) for _ in range(self.parallel_context.world_pg.size())]
-        dist.all_gather(test_tensor_list, test_tensor, group=self.parallel_context.world_pg, async_op=False)
-        dist.barrier()
-        log_rank(
-            f"[TEST] NCCL sync for ranks {[t.item() for t in test_tensor_list]}",
-            logger=logger,
-            level=logging.WARNING,
-            group=self.parallel_context.dp_pg,
-            rank=0,
-        )
-
-        # Test to allocate a large tensor to test memory
-        gc.collect()
-        torch.cuda.empty_cache()
-        free_mem, total_mem = torch.cuda.mem_get_info()
-        log_rank(
-            f"[TEST] free memory free_mem: {human_format(free_mem)}, total_mem: {human_format(total_mem)}",
-            logger=logger,
-            level=logging.WARNING,
-            group=self.parallel_context.world_pg,
-            rank=None,
-        )
-        if free_mem < MIN_GPU_MEM_THRESHOLD:
-            raise RuntimeError(
-                f"Not enough memory to train the model on node {os.environ.get('SLURMD_NODENAME')}. Got {human_format(free_mem)} but need at least {human_format(MIN_GPU_MEM_THRESHOLD)}"
-            )  # noqa
-        # Try to allocate all the memory
-        test_tensor_size = int(free_mem * 0.9)
-        test_tensor = torch.zeros((test_tensor_size,), dtype=torch.uint8, device=torch.device("cuda"))
-        log_rank(
-            f"[TEST] Allocated a tensor of size {human_format(test_tensor_size)} (90% of free memory)",
-            logger=logger,
-            level=logging.WARNING,
-            group=self.parallel_context.world_pg,
-            rank=None,
-        )
-        del test_tensor
-        gc.collect()
-        torch.cuda.empty_cache()
-        torch.cuda.reset_peak_memory_stats()
-
->>>>>>> 7f2fd885
         # Log benchmark info
         if os.environ.get("NANOTRON_BENCHMARK", "0") == "1":
             log_throughput(self.config, self.parallel_context)
